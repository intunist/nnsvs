--- conflicted
+++ resolved
@@ -1726,13 +1726,11 @@
         # Hybrid
         if prediction_type == PredictionType.MULTISTREAM_HYBRID:
             pred_mgc, pred_lf0, pred_vuv, pred_bap = outs
-<<<<<<< HEAD
+            if isinstance(pred_lf0, tuple) and len(pred_lf0) == 3:
+                pred_lf0 = mdn_get_most_probable_sigma_and_mu(*pred_lf0)[1]
+            elif isinstance(pred_lf0, tuple) and len(pred_lf0) == 2:
+                pred_lf0 = pred_lf0[1]
             if isinstance(pred_mgc, tuple) and len(pred_mgc) == 3:
-=======
-            if isinstance(pred_lf0, tuple):
-                pred_lf0 = mdn_get_most_probable_sigma_and_mu(*pred_lf0)[1]
-            if isinstance(pred_mgc, tuple):
->>>>>>> 8b282f3a
                 pred_mgc = mdn_get_most_probable_sigma_and_mu(*pred_mgc)[1]
             elif isinstance(pred_mgc, tuple) and len(pred_mgc) == 2:
                 pred_mgc = pred_mgc[1]
@@ -1960,13 +1958,11 @@
         # Hybrid
         if prediction_type == PredictionType.MULTISTREAM_HYBRID:
             pred_logmel, pred_lf0, pred_vuv = outs
-<<<<<<< HEAD
+            if isinstance(pred_lf0, tuple) and len(pred_lf0) == 3:
+                pred_lf0 = mdn_get_most_probable_sigma_and_mu(*pred_lf0)[1]
+            elif isinstance(pred_lf0, tuple) and len(pred_lf0) == 2:
+                pred_lf0 = pred_lf0[1]
             if isinstance(pred_logmel, tuple) and len(pred_logmel) == 3:
-=======
-            if isinstance(pred_lf0, tuple):
-                pred_lf0 = mdn_get_most_probable_sigma_and_mu(*pred_lf0)[1]
-            if isinstance(pred_logmel, tuple):
->>>>>>> 8b282f3a
                 pred_logmel = mdn_get_most_probable_sigma_and_mu(*pred_logmel)[1]
             elif isinstance(pred_logmel, tuple) and len(pred_logmel) == 2:
                 pred_logmel = pred_logmel[1]
